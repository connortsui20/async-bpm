[package]
name = "async-bpm"
version = "0.1.0"
edition = "2021"

# See more keys and their definitions at https://doc.rust-lang.org/cargo/reference/manifest.html

[dependencies]
async-channel = "2.3.1"
core_affinity = "0.8"
derivative = "2.2"
libc = "0.2"
rand = "0.8"
scc = "2.1"
tokio-uring = "0.5"
zipf = "7.0"

# Pin version "1.27" for a missing method.
tokio = { version = "1.27", features = ["macros", "rt", "sync", "time"] }

# Pin more recent versions for `-Zminimal-versions`.
bitflags = "1.1" # For tokio-uring -> io-uring -> bitflags.
proc-macro2 = "1.0.60" # For a missing feature.
slab = "0.4.4" # For a missing method.

[dev-dependencies]
<<<<<<< HEAD
tokio = { version = "1.39", features = ["full"] }
=======
tokio = { version = "1.27", features = ["full"] }
>>>>>>> 68e12f95

[profile.dev]
panic = "abort"

[profile.release]
panic = "abort"
debug = true<|MERGE_RESOLUTION|>--- conflicted
+++ resolved
@@ -24,11 +24,7 @@
 slab = "0.4.4" # For a missing method.
 
 [dev-dependencies]
-<<<<<<< HEAD
-tokio = { version = "1.39", features = ["full"] }
-=======
 tokio = { version = "1.27", features = ["full"] }
->>>>>>> 68e12f95
 
 [profile.dev]
 panic = "abort"
